--- conflicted
+++ resolved
@@ -5,10 +5,7 @@
 
 import keras
 from keras import backend
-<<<<<<< HEAD
 import numpy as np
-=======
->>>>>>> e9082bbe
 import tensorflow as tf
 from tensorflow.python.platform import app
 from tensorflow.python.platform import flags
@@ -31,16 +28,14 @@
     :param testing: only used internally for cleverhans testing purposes
     :return:
     """
-<<<<<<< HEAD
     # Used for cleverhans testing purposes only. Content returned must be:
     # [0] accuracy of model on clean data
     # [1] accuracy of model on adversarial examples
     # [2] accuracy of adversarially trained model on clean data
     # [3] accuracy of adversarially trained model on adversarial examples
     test = np.zeros(4, dtype=np.float32)
-=======
     keras.layers.core.K.set_learning_phase(0)
->>>>>>> e9082bbe
+
 
     # Set TF random seed to improve reproducibility
     tf.set_random_seed(1234)
@@ -80,15 +75,10 @@
         eval_params = {'batch_size': FLAGS.batch_size}
         accuracy = model_eval(sess, x, y, predictions, X_test, Y_test,
                               args=eval_params)
-<<<<<<< HEAD
         test[0] = accuracy  # Used for cleverhans testing purposes only.
         if not testing:
             assert X_test.shape[0] == 10000, X_test.shape
-        print('Test accuracy on legitimate test examples: ' + str(accuracy))
-=======
-        assert X_test.shape[0] == 10000, X_test.shape
         print('Test accuracy on legitimate test examples: %0.4f' % accuracy)
->>>>>>> e9082bbe
 
     # Train an MNIST model
     train_params = {
@@ -106,16 +96,10 @@
     preds_adv = model(adv_x)
 
     # Evaluate the accuracy of the MNIST model on adversarial examples
-<<<<<<< HEAD
-    accuracy = model_eval(sess, x, y, predictions, X_test_adv, Y_test,
-                          args=eval_params)
-    test[1] = accuracy  # Used for cleverhans testing purposes only.
-    print('Test accuracy on adversarial examples: ' + str(accuracy))
-=======
     eval_par = {'batch_size': FLAGS.batch_size}
     accuracy = model_eval(sess, x, y, preds_adv, X_test, Y_test, args=eval_par)
+    test[1] = accuracy  # Used for cleverhans testing purposes only.
     print('Test accuracy on adversarial examples: %0.4f\n' % accuracy)
->>>>>>> e9082bbe
 
     print("Repeating the process, using adversarial training")
     # Redefine TF model graph
@@ -129,22 +113,14 @@
         eval_params = {'batch_size': FLAGS.batch_size}
         accuracy = model_eval(sess, x, y, predictions_2, X_test, Y_test,
                               args=eval_params)
-<<<<<<< HEAD
         test[2] = accuracy  # Used for cleverhans testing purposes only.
-        print('Test accuracy on legitimate test examples: ' + str(accuracy))
-=======
         print('Test accuracy on legitimate test examples: %0.4f' % accuracy)
->>>>>>> e9082bbe
 
         # Accuracy of the adversarially trained model on adversarial examples
         accuracy_adv = model_eval(sess, x, y, predictions_2_adv, X_test,
                                   Y_test, args=eval_params)
-<<<<<<< HEAD
         test[3] = accuracy_adv  # Used for cleverhans testing purposes only.
-        print('Test accuracy on adversarial examples: ' + str(accuracy_adv))
-=======
         print('Test accuracy on adversarial examples: %0.4f' % accuracy_adv)
->>>>>>> e9082bbe
 
     # Perform and evaluate adversarial training
     model_train(sess, x, y, predictions_2, X_train, Y_train,
